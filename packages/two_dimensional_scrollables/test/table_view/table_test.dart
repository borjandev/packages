--- conflicted
+++ resolved
@@ -1254,15 +1254,10 @@
     testWidgets('paints decorations in correct order',
         (WidgetTester tester) async {
       // TODO(Piinks): Rewrite this to remove golden files from this repo when
-<<<<<<< HEAD
-      //  mock_canvas is public - https://github.com/flutter/flutter/issues/136933
-      // foreground, background, and precedence per mainAxis
-=======
       //  mock_canvas is public - https://github.com/flutter/flutter/pull/131631
       //  * foreground, background, and precedence per mainAxis
       //  * Break out a separate test for padding decorations to validate paint
       //    rect calls
->>>>>>> 2af69541
       TableView tableView = TableView.builder(
         rowCount: 2,
         columnCount: 2,
@@ -1372,16 +1367,9 @@
         (WidgetTester tester) async {
       // Regression test for https://github.com/flutter/flutter/issues/135386
       // TODO(Piinks): Rewrite this to remove golden files from this repo when
-<<<<<<< HEAD
-      //  mock_canvas is public - https://github.com/flutter/flutter/issues/136933
-      // foreground, background, and precedence per mainAxis
-      TableView tableView = TableView.builder(
-        // Both axes reversed
-=======
       //  mock_canvas is public - https://github.com/flutter/flutter/pull/131631
       //  * foreground, background, and precedence per mainAxis
-      final TableView tableView = TableView.builder(
->>>>>>> 2af69541
+      TableView tableView = TableView.builder(
         verticalDetails: const ScrollableDetails.vertical(reverse: true),
         horizontalDetails: const ScrollableDetails.horizontal(reverse: true),
         rowCount: 2,
